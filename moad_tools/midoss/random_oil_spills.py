# Copyright 2018-2020 The UBC EOAS MOAD Group
# and The University of British Columbia
#
# Licensed under the Apache License, Version 2.0 (the "License");
# you may not use this file except in compliance with the License.
# You may obtain a copy of the License at
#
#    https://www.apache.org/licenses/LICENSE-2.0
#
# Unless required by applicable law or agreed to in writing, software
# distributed under the License is distributed on an "AS IS" BASIS,
# WITHOUT WARRANTIES OR CONDITIONS OF ANY KIND, either express or implied.
# See the License for the specific language governing permissions and
# limitations under the License.
"""Functions and command-line tool to calculate a CSV file containing parameters of a set
of random oil spills to drive Monte Carlo runs of MOHID.
"""
import collections
import datetime
import logging
import sys
from datetime import timedelta
from pathlib import Path
from types import SimpleNamespace

import arrow
import click
import geopandas
import numpy
import pandas
import rasterio
import shapely.geometry
import xarray
import yaml

logging.getLogger(__name__).addHandler(logging.NullHandler())


def random_oil_spills(n_spills, config_file, random_seed=None):
    """Calculate a dataframe containing parameters of a set of random oil spills
    to drive Monte Carlo runs of MOHID.

    :param int n_spills: Number of spills to calculate parameters for.

    :param str config_file: File path and name of the YAML file to read processing configuration
                            dictionary from.

    :param random_seed: Seed to initialize random number generator with.
                        This is facilitates a reproducible stream of random number that is useful
                        for unit testing.
    :type random_seed: None or int

    :return: Dataframe of random oil spill parameters with :kbd:`n_spills` rows.
    :rtype: :py:class:`pandas.DataFrame`
    """
    with Path(config_file).open("rt") as f:
        config = yaml.safe_load(f)
        logging.info(f"read config dict from {config_file}")

    # Load GeoTIFF files for each month and add up vessel traffic exposure (VTE)
    geotiffs_dir = Path(config["geotiffs dir"])
    geotiff_watermask = numpy.load(
        Path(config["geotiff watermask"]), allow_pickle=False, fix_imports=False
    )
    vte_probability = calc_vte_probability(geotiffs_dir, geotiff_watermask)

    # Initialize PCG-64 random number generator
    random_generator = numpy.random.default_rng(random_seed)

    start_date = arrow.get(config["start date"]).datetime
    end_date = arrow.get(config["end date"]).datetime

    ssc_mesh = xarray.open_dataset(Path(config["nemo meshmask"]))

    vessel_types = config["vessel types"]

    shapefiles_dir = Path(config["shapefiles dir"])

    spill_params = collections.defaultdict(list)
    for spill in range(n_spills):
        spill_date_hour = get_date(
            start_date, end_date, vte_probability, random_generator
        )
        spill_params["spill_date_hour"].append(spill_date_hour)
        spill_params["run_days"].append(7)

        (
            spill_lat,
            spill_lon,
            geotiff_x_index,
            geotiff_y_index,
            geotiff_bbox,
            _,
        ) = get_lat_lon_indices(
            geotiffs_dir,
            spill_date_hour.month,
            geotiff_watermask,
            ssc_mesh,
            random_generator,
        )
        spill_params["spill_lon"].append(spill_lon)
        spill_params["spill_lat"].append(spill_lat)
        spill_params["geotiff_x_index"].append(geotiff_x_index)
        spill_params["geotiff_y_index"].append(geotiff_y_index)

        vessel_type = get_vessel_type(
            geotiffs_dir,
            vessel_types,
            spill_date_hour.month,
            geotiff_x_index,
            geotiff_y_index,
            random_generator,
        )
        shapefile = shapefiles_dir / f"{vessel_type}_2018_{spill_date_hour.month:02d}.shp"
        ais_tracks = geopandas.read_file(shapefile, bbox=geotiff_bbox)
	
        if len(ais_tracks.index) > 0.0:
            print(f'Line 118 ais_tracks: {len(ais_tracks)}')
            (
                vessel_len,
                vessel_origin,
                vessel_dest,
                vessel_mmsi,
            ) = get_length_origin_destination(
                shapefiles_dir,
                vessel_type,
                spill_date_hour.month,
                geotiff_bbox,
                random_generator,
            )

<<<<<<< HEAD
            spill_params["vessel_mmsi"].append(vessel_mmsi)
            vessel_len = adjust_tug_tank_barge_length(
                vessel_type, vessel_len, random_generator
            )
=======
        (
            vessel_len,
            vessel_origin,
            vessel_dest,
            vessel_mmsi,
        ) = get_length_origin_destination(
            shapefiles_dir,
            vessel_type,
            spill_date_hour.month,
            geotiff_bbox,
            random_generator,
        )
        spill_params["vessel_mmsi"].append(vessel_mmsi)
        vessel_len = adjust_tug_tank_barge_length(
            vessel_type, vessel_len, random_generator
        )

        oil_attribution_file = Path(config["oil attribution"])
        with oil_attribution_file.open("rt") as f:
            oil_attrs = yaml.safe_load(f)
        fuel_capacity, cargo_capacity = get_oil_capacity(
            oil_attrs, vessel_len, vessel_type, random_generator
        )
        try:
            fuel_spill = random_generator.choice(
                [False, True],
                p=[
                    oil_attrs["vessel_attributes"][vessel_type]["probability_cargo"],
                    oil_attrs["vessel_attributes"][vessel_type]["probability_fuel"],
                ],
            )
        except KeyError:
            # No probability_cargo or probability_fuel key means that vessel type carries only fuel
            fuel_spill = 1
        max_spill_volume = fuel_capacity if fuel_spill else cargo_capacity
        spill_params["spill_volume"].append(
            max_spill_volume * choose_fraction_spilled(random_generator)
        )
>>>>>>> 78b7b969

            oil_attribution_file = Path(config["oil attribution"])
            with oil_attribution_file.open("rt") as f:
                oil_attrs = yaml.safe_load(f)
            fuel_capacity, cargo_capacity = get_oil_capacity(
                oil_attrs, vessel_len, vessel_type, random_generator
            )
            try:
                fuel_spill = random_generator.choice([False, True], p=[
                    oil_attrs['vessel_attributes'][vessel_type]['probability_cargo'],
                    oil_attrs['vessel_attributes'][vessel_type]['probability_fuel']
                ])
            except KeyError:
                # No probability_cargo or probability_fuel key means that vessel type carries only fuel
                fuel_spill = 1
            max_spill_volume = fuel_capacity if fuel_spill else cargo_capacity
            spill_params["spill_volume"].append(max_spill_volume * choose_fraction_spilled(random_generator))
        else:
            print(f'No vte for {len(ais_tracks.index)} tracks located in {shapefile}') 
            spill_params["vessel_mmsi"].append(-99999)
            spill_params["spill_volume"].append(-99999)  
    
    df = pandas.DataFrame(spill_params)

    return df


def calc_vte_probability(geotiffs_dir, geotiff_watermask):
    """Calculate monthly spill probability weights from vessel traffic exposure (VTE)
    in AIS GeoTIFF files, masked to include only cells that are within the SalishSeaCast
    NEMO domain.

    :param geotiffs_dir: Directory path to read AIS GeoTIFF files from.
    :type geotiffs_dir: :py:class:`pathlib.Path`

    :param geotiff_watermask: Boolean water mask to apply to AIS ship track density GeoTIFF files
                              to restrict them to the SalishSeaCast NEMO domain.
    :type geotiff_watermask: :py:class:`numpy.ndarray`

    :return: 12 elements array of monthly spill probability weights
    :rtype: :py:class:`numpy.ndarray`
    """
    logging.info("Calculating monthly spill probability weights from VTE")
    total_vte_by_month = numpy.empty(12)

    for month in range(1, 13):
        # The filenames are formatted as "all_2018_MM.tif"
        f_name = geotiffs_dir / f"all_2018_{month:02d}.tif"

        with rasterio.open(f_name) as dataset:
            total_vte_by_month[month - 1] = dataset.read(
                boundless=True, fill_value=0
            ).sum(where=geotiff_watermask)

    # calculate VTE probability by month based on total traffic for each month
    vte_probability = total_vte_by_month / total_vte_by_month.sum()

    return vte_probability


def get_date(start_date, end_date, vte_probability, random_generator):
    """Randomly select a spill date and hour, with the month weighted by vessel traffic exposure
    (VTE) probability.

    :param start_date: Starting date of period from which spill dates and hours are to be selected.
    :type start_date: :py:class:`datetime.datetime`

    :param end_date: Ending date of period from which spill dates and hours are to be selected.
    :type end_date: :py:class:`datetime.datetime`

    :param vte_probability: 12 elements array of monthly spill probability weights
    :type vte_probability: :py:class:`numpyt.ndarray`

    :param random_generator: PCG-64 random number generator
    :type random_generator: :py:class:`numpy.random.Generator`

    :return: Randomly selected spill date and hour
    :rtype: :py:class:`datetime.datetime`
    """
    logging.info("Selecting random spill date and hour, weighted by VTE")
    # Randomly select month based on weighting by vessel traffic
    month_random = random_generator.choice(range(1, 13), p=vte_probability)

    # Now that month is selected, we need to choose day, year, and time.
    # We weight these all the same.
    time_period = end_date - start_date
    time_period_inhours = numpy.int(time_period.total_seconds() / 3600)
    date_arr = [
        start_date + timedelta(hours=i) for i in range(0, time_period_inhours + 1)
    ]

    # Extract dates in time period for only the month selected as month_random
    date_arr_select = []
    for days in date_arr:
        if days.month == month_random:
            date_arr_select.append(days)

    return random_generator.choice(date_arr_select)


def get_lat_lon_indices(
    geotiffs_dir, spill_month, geotiff_watermask, ssc_mesh, random_generator,
):
    """Randomly select a spill lat/lon based on vessel traffic exposure (VTE)
    in a particular month's AIS GeoTIFF file. The VTE data are masked to include
    only cells that have water cells within the SalishSeaCast NEMO domain.
    The lat/lon from VTE is used to select a SalishSeaCast NEMO surface grid cell
    from which one of 9 uniformly distributed sub-grid points within the cell is
    randomly selected as the spill location.

    :param geotiffs_dir: Directory path to read AIS GeoTIFF files from.
    :type geotiffs_dir: :py:class:`pathlib.Path`

    :param int spill_month: Month number for which to choose a spill location.

    :param geotiff_watermask: Boolean water mask to apply to AIS ship track density GeoTIFF files
                              to restrict them to the SalishSeaCast NEMO domain.
    :type geotiff_watermask: :py:class:`numpy.ndarray`

    :param ssc_mesh: SalishSeaCast NEMO mesh mask dataset to use the NEMO grid lons/lats
                     and T-grid water/land maks from to calculate the water mask.
    :type ssc_mesh: :py:class:`xarray.Dataset`

    :param random_generator: PCG-64 random number generator.
    :type random_generator: :py:class:`numpy.random.Generator`

    :return: 6-tuple composed of:

             * spill latitude [°N in [-90°, 90°] range]
             * spill longitude [°E in [-180°, 180°] range]
             * x-index of GeoTIFF cell in which spill is located
             * y-index of GeoTIFF cell in which spill is located
             * GeoTIFF cell bounding box
             * value of GeoTIFF cell in which spill is located (for QA/QC)

    :rtype: tuple
    """
    logging.info(
        f"Selecting random spill location within SalishSeaCast domain, "
        f"weighted by 2018-{spill_month:02d} VTE"
    )
    with rasterio.open(geotiffs_dir / f"all_2018_{spill_month:02d}.tif") as dataset:
        data = dataset.read(1, boundless=True, fill_value=0)

        # Zero any points that are non-water or outside the SalishSeaCast domain
        data = data * geotiff_watermask

        # Calculate probability of traffic by VTE in the month
        probability_distribution = data / data.sum()

        # Choose a random GeoTIFF cell, weighted by the month's VTE probability distribution,
        # and calculated the cell's x/y indices
        mp = random_generator.choice(data.size, p=probability_distribution.flatten())
        px = mp // dataset.width
        py = mp % dataset.width

        # Get lats/lons of lower-right and upper-left corners of the chosen GeoTIFF cell
        # and construct its bounding box
        llx, lly = rasterio.transform.xy(dataset.transform, px + 0.5, py - 0.5)
        urx, ury = rasterio.transform.xy(dataset.transform, px - 0.5, py + 0.5)
        geotiff_bbox = shapely.geometry.Polygon(
            [(llx, lly), (urx, lly), (urx, ury), (llx, ury), (llx, lly)]
        )

        # Find the SalishSeaCast T-grid water points in the GeoTIFF cell
        ssc_lons = ssc_mesh.glamt.isel(t=0)
        ssc_lats = ssc_mesh.gphit.isel(t=0)
        ssc_tmask = ssc_mesh.tmask.isel(t=0, z=0)
        inner_points = (
            numpy.where(ssc_tmask == 1, 1, 0)
            * numpy.where(ssc_lons > llx, 1, 0)
            * numpy.where(ssc_lons < urx, 1, 0)
            * numpy.where(ssc_lats > lly, 1, 0)
            * numpy.where(ssc_lats < ury, 1, 0)
        )

        # Choose a random SalishSeaCast T-grid water point, and calculate its lat/lon.
        # The probability distribution here acts as a filter to restrict the choice of
        # SalishSeaCast T-grid points to those that were found above to be within the chosen
        # GeoTIFF cell.
        ssp = random_generator.choice(
            ssc_tmask.size, p=inner_points.flatten() / inner_points.sum(),
        )
        sslon = ssc_lons.values.flat[ssp]
        sslat = ssc_lats.values.flat[ssp]

        # Define nine points in the horizontal plane of a SalishSeaCast T-grid cell,
        # and choose a random one of them.
        # This could be factored out into a separate function to avoid repeatedly building
        # this dict, if performance becomes an issue.
        one_third = 1 / 3
        within_box = {
            "center": SimpleNamespace(dx=0, dy=0),
            "left": SimpleNamespace(dx=one_third, dy=0),
            "uleft": SimpleNamespace(dx=one_third, dy=one_third),
            "upper": SimpleNamespace(dx=0, dy=one_third),
            "uright": SimpleNamespace(dx=-one_third, dy=one_third),
            "right": SimpleNamespace(dx=-one_third, dy=0),
            "lright": SimpleNamespace(dx=-one_third, dy=-one_third),
            "lower": SimpleNamespace(dx=0, dy=-one_third),
            "lleft": SimpleNamespace(dx=one_third, dy=-one_third),
        }
        shift = random_generator.choice(list(within_box.keys()))

        # Calculate the SalishSeaCast T-grid cell size in degrees of lat & lon
        width = ssc_tmask.x.size
        londx, latdx = (
            ssc_lons.values.flat[ssp + 1] - ssc_lons.values.flat[ssp],
            ssc_lats.values.flat[ssp + 1] - ssc_lats.values.flat[ssp],
        )
        londy, latdy = (
            ssc_lons.values.flat[ssp + width] - ssc_lons.values.flat[ssp],
            ssc_lats.values.flat[ssp + width] - ssc_lats.values.flat[ssp],
        )

        # Calculate lat/lon of the spill
        lat = sslat + latdx * within_box[shift].dx + latdy * within_box[shift].dy
        lon = sslon + londx * within_box[shift].dx + londy * within_box[shift].dy

        return lat, lon, px, py, geotiff_bbox, data[px, py]


def get_vessel_type(
    geotiffs_dir,
    vessel_types,
    spill_month,
    geotiff_x_index,
    geotiff_y_index,
    random_generator,
):
    """Randomly choose a vessel type from which the spill occurs, with the choice weighted by the
    vessel traffic exposure (VTE) for the specified month and GeoTIFF cell.

    :param geotiffs_dir: Directory path to read AIS GeoTIFF files from.
    :type geotiffs_dir: :py:class:`pathlib.Path`

    :param list vessel_types: Vessel types from which spill can occur,
                              and for which there are monthly 2018 VTE GeoTIFFs.

    :param int spill_month: Month number for which to choose a spill location.

    :param int geotiff_x_index: x-index of GeoTIFF cell in which spill is located

    :param int geotiff_y_index: y-index of GeoTIFF cell in which spill is located

    :param random_generator: PCG-64 random number generator.
    :type random_generator: :py:class:`numpy.random.Generator`

    :return: Randomly selected vessel type from which spill occurs.
    :rtype: str
    """
    # Calculate vessel traffic exposure (VTE) [hours/km^2] for each vessel type
    # at the spill location for the month in which the spill occurs
    vte_by_vessel_type = numpy.empty(len(vessel_types))
    for i, vessel_type in enumerate(vessel_types):
        geotiff_file = geotiffs_dir / f"{vessel_type}_2018_{spill_month:02d}.tif"
        with rasterio.open(geotiff_file) as dataset:
            data = dataset.read(1, boundless=True, fill_value=0)

        vte_by_vessel_type[i] = data[geotiff_x_index, geotiff_y_index]

    # Choose a random vessel type, weighted by the vessel type VTE probability distribution
    # for the month
    probability = vte_by_vessel_type / vte_by_vessel_type.sum()
    vessel_type = random_generator.choice(vessel_types, p=probability)

    return vessel_type


def get_length_origin_destination(
    shapefiles_dir, vessel_type, spill_month, geotiff_bbox, random_generator,
):
    """Randomly choose an AIS vessel track from which the spill occurs, with the choice
    weighted by the vessel traffic exposure (VTE) for the specified vessel type, month,
    and GeoTIFF cell. Return the length of the vessel, and voyage origin & destination,
    and vessel MMSI from the chosen AIS track.

    :param shapefiles_dir: Directory path to read shapefiles from
    :type shapefiles_dir: :py:class:`pathlib.Path`

    :param str vessel_type: Vessel type from which spill occurs.

    :param int spill_month: Month number in which spill occurs.

    :param geotiff_bbox: Bounding box of GeoTIFF cell containing spill location.
    :type geotiff_bbox: :py:class:`shapely.geometry.Polygon`

    :param random_generator: PCG-64 random number generator.
    :type random_generator: :py:class:`numpy.random.Generator`

    :return: 4-tuple composed of:

             * length of vessel from which spill occurs [m] (int)
             * origin of AIS track from which spill occurs (str)
             * destination of AIS track from which spill occurs (str)
             * vessel MMSI (str)

    :rtype: tuple
    """
    # Load AIS track segments that pass through or are contained in GeoTIFF cell in which
    # spill occurs
    shapefile = shapefiles_dir / f"{vessel_type}_2018_{spill_month:02d}.shp"
    ais_tracks = geopandas.read_file(shapefile, bbox=geotiff_bbox)

    vte = numpy.empty(len(ais_tracks.index))
    for i, ais_track in ais_tracks.iterrows():
        track_in_cell = ais_track.geometry.intersection(geotiff_bbox)
        # The lengths used here are Cartesian plane lengths,
        # note spherical coordinate distances, but we are working on
        # a small patch of the Earth's surface, and we are using the
        # length construct consistently, so the error is acceptably small.
        frac_in_cell = track_in_cell.length / ais_track.geometry.length
        track_duration = pandas.to_datetime(ais_track.EN_DATE) - pandas.to_datetime(
            ais_track.ST_DATE
        )
        vte[i] = frac_in_cell * track_duration.total_seconds()

    if len(vte) == 0 :
        print(f'No vte for {len(ais_tracks.index)} tracks located in {shapefile}')
        return None
    else:

        chosen_track_index = random_generator.choice(
            range(len(ais_tracks.index)), p=vte / vte.sum()
        )
        vessel_len = ais_tracks.LENGTH[chosen_track_index]
        try:
            vessel_origin = ais_tracks.FROM_[chosen_track_index]
        except AttributeError:
            vessel_origin = None
        try:
            vessel_dest = ais_tracks.TO[chosen_track_index]
        except AttributeError:
            vessel_dest = None
        # MMSI is a label that happens to be composed of digits
        # Cast it to a str even though it is stored as a float the shapefile
        vessel_mmsi = f"{ais_tracks.MMSI_NUM[chosen_track_index]:.0f}"
    
        return vessel_len, vessel_origin, vessel_dest, vessel_mmsi


def adjust_tug_tank_barge_length(vessel_type, vessel_len, random_generator):
    """Standardize ATB and tug lengths to represent length of tug and tank barge.
    See `AIS data attribute table`_ for more information.

    .. _AIS data attribute table: https://docs.google.com/document/d/14hAxrTFpKloy88zRYLL4TiqLwbn8s53MYQeCt6B3MJ4/edit

    :param str vessel_type: Vessel type from which spill occurs.

    :param int vessel_len: Length of vessel from which spill occurs [m].

    :param random_generator: PCG-64 random number generator.
    :type random_generator: :py:class:`numpy.random.Generator`

    :return: Randomly selected tug and tank barge length [m].
    :rtype: int
    """
    if vessel_type not in {"atb", "barge"}:
        # Adjustment only applies to ATB and barge vessel types
        return vessel_len
    if vessel_len >= 100:  # meters
        # Adjustment only applies to ATBs and barges <100m in length
        return vessel_len
    return random_generator.choice([147, 172, 178, 206, 207])


def get_oil_capacity(oil_attrs, vessel_length, vessel_type, random_generator):
    """Calculate fuel_capacity [liters] and cargo_capacity [liters] based on vessel
    length and type, with the exception of ATBs and barges.  Tank_capacity
    is estimated by length for ATBs > 50 m only.  For all other ATB and barge
    traffic, as well as fuel capacity for ATBs > 50 m, both fuel and cargo
    capacities are estimated by weighted values based on AIS data for ATB
    ship traffic for which tugs and barges were married by a combination of
    web research and AIS analysis. We assume that the fuel and cargo
    capacities for non-ATB tug and tank barges is well represented by the
    ATB data.

    :param dict oil_attrs: Oil attribution information from the output of make_oil_attrs.py.

    :param int or float vessel_length: Length of vessel from which spill occurs [m].

    :param str vessel_type: Vessel type from which spill occurs.

    :param random_generator: PCG-64 random number generator.
    :type random_generator: :py:class:`numpy.random.Generator`
    """
    if vessel_type not in oil_attrs["categories"]["all_vessels"]:
        raise ValueError(
            [
                "Oops! Vessel type isn't valid."
                + "Today's flavors are: tanker, atb, barge, cargo, cruise, "
                + "ferry, fishing, smallpass, or other.  So..."
                + "Go fish! (or try 'fishing' instead)"
            ]
        )

    if vessel_length < oil_attrs["vessel_attributes"][vessel_type]["min_length"]:
        # set lower bound
        fuel_capacity = oil_attrs["vessel_attributes"][vessel_type]["min_fuel"]
        cargo_capacity = (
            oil_attrs["vessel_attributes"][vessel_type]["min_cargo"]
            if vessel_type in oil_attrs["categories"]["tank_vessels"]
            else 0
        )

    elif vessel_length > oil_attrs["vessel_attributes"][vessel_type]["max_length"]:
        # set upper bound
        fuel_capacity = oil_attrs["vessel_attributes"][vessel_type]["max_fuel"]
        cargo_capacity = (
            oil_attrs["vessel_attributes"][vessel_type]["max_cargo"]
            if vessel_type in oil_attrs["categories"]["tank_vessels"]
            else 0
        )
    else:

        # ~~~ tankers ~~~~~~~~~~~~~~~~~~~~~~~~~~~~~~~~~~~~~~~~~~~~~~~~~~~~~~~
        if vessel_type == "tanker":

            bins = oil_attrs["vessel_attributes"]["tanker"]["length_bins"]

            if vessel_length >= max(max(bins)):
                cargo_capacity = oil_attrs["vessel_attributes"]["tanker"]["max_cargo"]
                fuel_capacity = oil_attrs["vessel_attributes"]["tanker"]["max_fuel"]

            elif vessel_length < 0:
                cargo_capacity = oil_attrs["vessel_attributes"]["tanker"]["min_cargo"]
                fuel_capacity = oil_attrs["vessel_attributes"]["tanker"]["min_fuel"]
            else:
                bin_index = _get_bin(vessel_length, bins)

                cargo_capacity = oil_attrs["vessel_attributes"]["tanker"][
                    "cargo_capacity"
                ][bin_index]
                fuel_capacity = oil_attrs["vessel_attributes"]["tanker"][
                    "fuel_capacity"
                ][bin_index]

        # ~~~ atbs ~~~~~~~~~~~~~~~~~~~~~~~~~~~~~~~~~~~~~~~~~~~~~~~~~~~~~~~~~~
        elif vessel_type == "atb":

            atb_min_cargo = oil_attrs["vessel_attributes"]["atb"]["min_cargo"]
            atb_max_cargo = oil_attrs["vessel_attributes"]["atb"]["max_cargo"]

            if vessel_length > 50:
                # For ATB lengths > 50 m, calculate capacity from linear fit
                C = oil_attrs["vessel_attributes"]["atb"]["cargo_fit_coefs"]
                fit_capacity = C[1] + C[0] * vessel_length
                # impose thresholds to yield output capacity
                cargo_capacity = _clamp(fit_capacity, atb_min_cargo, atb_max_cargo)
            else:
                # Use cargo capacity weights by AIS ship track data
                # for lengths < 50 m
                cargo_weight = oil_attrs["vessel_attributes"]["atb"][
                    "cargo_capacity_probability"
                ]
                cargo_capacity_bin_centers = oil_attrs["vessel_attributes"]["atb"][
                    "cargo_capacity_bin_centers"
                ]
                cargo_capacity = random_generator.choice(
                    cargo_capacity_bin_centers, p=cargo_weight
                )

            # for all ATBs, estimate fuel capacity by AIS ship track weighting
            fuel_weight = oil_attrs["vessel_attributes"]["atb"][
                "fuel_capacity_probability"
            ]
            fuel_capacity_bin_centers = oil_attrs["vessel_attributes"]["atb"][
                "fuel_capacity_bin_centers"
            ]
            fuel_capacity = random_generator.choice(
                fuel_capacity_bin_centers, p=fuel_weight
            )

        # ~~~ barges ~~~~~~~~~~~~~~~~~~~~~~~~~~~~~~~~~~~~~~~~~~~~~~~~~~~~~~~~
        elif vessel_type == "barge":

            cargo_weight = oil_attrs["vessel_attributes"]["barge"][
                "cargo_capacity_probability"
            ]
            cargo_capacity_bin_centers = oil_attrs["vessel_attributes"]["barge"][
                "cargo_capacity_bin_centers"
            ]
            cargo_capacity = random_generator.choice(
                cargo_capacity_bin_centers, p=cargo_weight
            )

            fuel_weight = oil_attrs["vessel_attributes"]["barge"][
                "fuel_capacity_probability"
            ]
            fuel_capacity_bin_centers = oil_attrs["vessel_attributes"]["barge"][
                "fuel_capacity_bin_centers"
            ]
            fuel_capacity = random_generator.choice(
                fuel_capacity_bin_centers, p=fuel_weight
            )

        ###  Fuel capacities below this line are still being evaluated ###
        # ~~~ cargo ~~~~~~~~~~~~~~~~~~~~~~~~~~~~~~~~~~~~~~~~~~~~~~~~~~~~~~~~
        elif vessel_type == "cargo":

            C = oil_attrs["vessel_attributes"]["cargo"]["fuel_fit_coefs"]

            fit_capacity = numpy.exp(C[1]) * numpy.exp(C[0] * vessel_length)

            cargo_capacity = 0

            # impose fuel capacity limits for this vessel type
            min_fuel = oil_attrs["vessel_attributes"]["cargo"]["min_fuel"]
            max_fuel = oil_attrs["vessel_attributes"]["cargo"]["max_fuel"]

            fuel_capacity = _clamp(fit_capacity, min_fuel, max_fuel)

        # ~~~ cruise ~~~~~~~~~~~~~~~~~~~~~~~~~~~~~~~~~~~~~~~~~~~~~~~~~~~~~~~
        elif vessel_type == "cruise":

            C = oil_attrs["vessel_attributes"]["cruise"]["fuel_fit_coefs"]

            fit_capacity = C[1] + C[0] * vessel_length

            cargo_capacity = 0

            # impose fuel capacity limits for this vessel type
            min_fuel = oil_attrs["vessel_attributes"]["cruise"]["min_fuel"]
            max_fuel = oil_attrs["vessel_attributes"]["cruise"]["max_fuel"]

            fuel_capacity = _clamp(fit_capacity, min_fuel, max_fuel)

        # ~~~ ferry ~~~~~~~~~~~~~~~~~~~~~~~~~~~~~~~~~~~~~~~~~~~~~~~~~~~~~~~~
        elif vessel_type == "ferry":

            C = oil_attrs["vessel_attributes"]["ferry"]["fuel_fit_coefs"]

            fit_capacity = numpy.exp(C[1]) * numpy.exp(C[0] * vessel_length)

            cargo_capacity = 0

            # impose fuel capacity limits for this vessel type
            min_fuel = oil_attrs["vessel_attributes"]["ferry"]["min_fuel"]
            max_fuel = oil_attrs["vessel_attributes"]["ferry"]["max_fuel"]

            fuel_capacity = _clamp(fit_capacity, min_fuel, max_fuel)

        # ~~~ fishing ~~~~~~~~~~~~~~~~~~~~~~~~~~~~~~~~~~~~~~~~~~~~~~~~~~~~~~
        elif vessel_type == "fishing":

            C = oil_attrs["vessel_attributes"]["fishing"]["fuel_fit_coefs"]

            fit_capacity = C[2] + C[1] * vessel_length + C[0] * vessel_length ** 2

            cargo_capacity = 0

            # impose fuel capacity limits for this vessel type
            min_fuel = oil_attrs["vessel_attributes"]["fishing"]["min_fuel"]
            max_fuel = oil_attrs["vessel_attributes"]["fishing"]["max_fuel"]

            fuel_capacity = _clamp(fit_capacity, min_fuel, max_fuel)

        # ~~~ small pass ~~~~~~~~~~~~~~~~~~~~~~~~~~~~~~~~~~~~~~~~~~~~~~~~~~~
        elif vessel_type == "smallpass":

            C = oil_attrs["vessel_attributes"]["smallpass"]["fuel_fit_coefs"]

            fit_capacity = numpy.exp(C[1]) * numpy.exp(C[0] * vessel_length)

            cargo_capacity = 0

            # impose fuel capacity limits for this vessel type
            min_fuel = oil_attrs["vessel_attributes"]["smallpass"]["min_fuel"]
            max_fuel = oil_attrs["vessel_attributes"]["smallpass"]["max_fuel"]

            fuel_capacity = _clamp(fit_capacity, min_fuel, max_fuel)

        # ~~~ other ~~~~~~~~~~~~~~~~~~~~~~~~~~~~~~~~~~~~~~~~~~~~~~~~~~~~~~~~
        elif vessel_type == "other":

            C = oil_attrs["vessel_attributes"]["other"]["fuel_fit_coefs"]

            fit_capacity = numpy.exp(C[1]) * numpy.exp(C[0] * vessel_length)

            cargo_capacity = 0

            # impose fuel capacity limits for this vessel type
            min_fuel = oil_attrs["vessel_attributes"]["other"]["min_fuel"]
            max_fuel = oil_attrs["vessel_attributes"]["other"]["max_fuel"]

            fuel_capacity = _clamp(fit_capacity, min_fuel, max_fuel)

    return fuel_capacity, cargo_capacity


def _clamp(n, minn, maxn):
    """Returns the number n after fixing min and max thresholds.
    minn and maxn are scalars that represent min and max capacities.
    clamp ensures that capacities are within min/max thresholds
    and sets n to minn or maxn if outside of thresholds, such that
    minn < n < maxn
    """
    if n < minn:
        return minn
    elif n > maxn:
        return maxn
    else:
        return n


def _get_bin(value, bins):
    """Returns the smallest index i of bins so that
    bin[i][0] <= value < bin[i][1], where
    bins is a list of tuples, like [(0,20), (20, 40), (40, 60)]
    """

    for i in range(0, len(bins)):
        if bins[i][0] <= value < bins[i][1]:
            return i
    return -1


def choose_fraction_spilled(random_generator):
    """Randomly choose a fraction spilled based on the _cumulative_spill_fraction() fit.

    :param random_generator: PCG-64 random number generator.
    :type random_generator: :py:class:`numpy.random.Generator`

    :return: Fraction of oil volume spilled.
    :rtype: float
    """
    nbins = 50
    # We need both sides of the bins, so array is nbins+1 long
    fraction = numpy.linspace(0, 1, num=nbins + 1)
    cumulative = _cumulative_spill_fraction(fraction)

    probability = cumulative[1:] - cumulative[:-1]
    central_value = 0.5 * (fraction[1:] + fraction[:-1])

    spill_fraction = random_generator.choice(central_value, p=probability)
    return spill_fraction


def _cumulative_spill_fraction(fraction):
    """Calculate the cumulative spill probability up to fraction based on 10 spill cases from Ryah.

    :param fraction: Spill fraction.
    :type fraction: :py:class:`numpy.ndarray`

    :return: Cumulative spill probability.
    :rtype: :py:class:`numpy.ndarray`
    """
    typeonefrac = 0.7
    typetwofrac = 1 - typeonefrac
    typeonedec = 28 / 100
    typetwodec = 2 / 100
    multiplier = 1 / (
        1
        - typeonefrac * numpy.exp(-1 / typeonedec)
        - typetwofrac * numpy.exp(-1 / typetwodec)
    )
    return (
        1
        - typeonefrac * numpy.exp(-fraction / typeonedec)
        - typetwofrac * numpy.exp(-fraction / typetwodec)
    ) * multiplier


def write_csv_file(df, csv_file):
    """
    :param df: Dataframe to write to CSV file.
    :type df: :py:class:`pandas.DataFrame`

    :param str csv_file: File path and name of CSV file to write to.
    """
    df.to_csv(csv_file, index=False, date_format="%Y-%m-%d %H:%M")
    logging.info(f"wrote CSV file to {csv_file}")


@click.command(
    help="""
    Calculate and store a CSV file containing parameters of a set of random oil spills
    to drive Monte Carlo runs of MOHID.
    
    \b
    Please see 
    
    \b
    https://ubc-moad-tools.readthedocs.io/en/latest/moad_tools.html#moad_tools.midoss.random_oil_spills.cli
    
    for more information about arguments and options, and
    
    \b
    https://ubc-moad-tools.readthedocs.io/en/latest/moad_tools.html#processing-configuration-yaml-file
    
    for details of the contents of the config file.
"""
)
@click.version_option()
@click.argument("n_spills", type=int)
@click.argument(
    "config_file",
    type=click.Path(exists=True, readable=True, file_okay=True, dir_okay=False),
)
@click.argument("csv_file", type=click.Path(writable=True))
@click.option(
    "-v",
    "--verbosity",
    default="warning",
    show_default=True,
    type=click.Choice(("debug", "info", "warning", "error", "critical")),
    help="""
        Choose how much information you want to see about the progress of the calculation;
        warning, error, and critical should be silent unless something bad goes wrong. 
    """,
)
def cli(n_spills, config_file, csv_file, verbosity):
    """Command-line interface for :py:func:`moad_tools.midoss.random_oil_spills`.

    :param int n_spills: Number of spills to calculate parameters for.

    :param str config_file: File path and name of the YAML file to read processing configuration
                            dictionary from.
                            Please see :ref:`RandomOilSpillsYAMLFile` for details.

    :param str csv_file: File path and name of CSV file to write to.

    :param str verbosity: Verbosity level of logging messages about the progress of the
                          transformation.
                          Choices are :kbd:`debug, info, warning, error, critical`.
                          :kbd:`warning`, :kbd:`error`, and :kbd:`critical` should be silent
                          unless something bad goes wrong.
                          Default is :kbd:`warning`.
    """
    logging_level = getattr(logging, verbosity.upper())
    logging.basicConfig(
        level=logging_level,
        format="%(asctime)s random-oil-spills %(levelname)s %(message)s",
        datefmt="%Y-%m-%d %H:%M:%S",
        stream=sys.stdout,
    )
    df = random_oil_spills(n_spills, config_file)
    write_csv_file(df, csv_file)


# This stanza facilitates running the script in a Python debugger
if __name__ == "__main__":
    n_spills, config_file = sys.argv[1:]
    random_oil_spills(int(n_spills), config_file)<|MERGE_RESOLUTION|>--- conflicted
+++ resolved
@@ -115,7 +115,6 @@
         ais_tracks = geopandas.read_file(shapefile, bbox=geotiff_bbox)
 	
         if len(ais_tracks.index) > 0.0:
-            print(f'Line 118 ais_tracks: {len(ais_tracks)}')
             (
                 vessel_len,
                 vessel_origin,
@@ -129,51 +128,10 @@
                 random_generator,
             )
 
-<<<<<<< HEAD
             spill_params["vessel_mmsi"].append(vessel_mmsi)
             vessel_len = adjust_tug_tank_barge_length(
                 vessel_type, vessel_len, random_generator
             )
-=======
-        (
-            vessel_len,
-            vessel_origin,
-            vessel_dest,
-            vessel_mmsi,
-        ) = get_length_origin_destination(
-            shapefiles_dir,
-            vessel_type,
-            spill_date_hour.month,
-            geotiff_bbox,
-            random_generator,
-        )
-        spill_params["vessel_mmsi"].append(vessel_mmsi)
-        vessel_len = adjust_tug_tank_barge_length(
-            vessel_type, vessel_len, random_generator
-        )
-
-        oil_attribution_file = Path(config["oil attribution"])
-        with oil_attribution_file.open("rt") as f:
-            oil_attrs = yaml.safe_load(f)
-        fuel_capacity, cargo_capacity = get_oil_capacity(
-            oil_attrs, vessel_len, vessel_type, random_generator
-        )
-        try:
-            fuel_spill = random_generator.choice(
-                [False, True],
-                p=[
-                    oil_attrs["vessel_attributes"][vessel_type]["probability_cargo"],
-                    oil_attrs["vessel_attributes"][vessel_type]["probability_fuel"],
-                ],
-            )
-        except KeyError:
-            # No probability_cargo or probability_fuel key means that vessel type carries only fuel
-            fuel_spill = 1
-        max_spill_volume = fuel_capacity if fuel_spill else cargo_capacity
-        spill_params["spill_volume"].append(
-            max_spill_volume * choose_fraction_spilled(random_generator)
-        )
->>>>>>> 78b7b969
 
             oil_attribution_file = Path(config["oil attribution"])
             with oil_attribution_file.open("rt") as f:
